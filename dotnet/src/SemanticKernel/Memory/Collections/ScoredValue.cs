--- conflicted
+++ resolved
@@ -92,10 +92,6 @@
         return left.CompareTo(right) >= 0;
     }
 
-<<<<<<< HEAD
-
-=======
->>>>>>> 9a825d0d
     [System.Diagnostics.CodeAnalysis.SuppressMessage("Design", "CA1000:Do not declare static members on generic types", Justification = "Min value convenience method")]
     public static ScoredValue<T> Min()
     {
